# Changelog
All notable changes to this project will be documented in this file.

The format is based on [Keep a Changelog](https://keepachangelog.com/en/1.0.0/),
and this project adheres to [Semantic Versioning](https://semver.org/spec/v2.0.0.html).

## [Unreleased]
### Added
- [Issue 99](https://github.com/aza547/wow-recorder/issues/99) - Remember video sound settings when changing videos.
- [Issue 107](https://github.com/aza547/wow-recorder/issues/107) - Add a config setting for minimum raid duration, to avoid saving boss resets. 
<<<<<<< HEAD
- [Issue 17](https://github.com/aza547/wow-recorder/issues/17) - Allow the selection of input/output audio devices for recording in settings.
=======
- [Issue 47](https://github.com/aza547/wow-recorder/issues/48) - Add Mythic+ recording support.

>>>>>>> 31bce1c6
### Changed
- [Issue 66](https://github.com/aza547/wow-recorder/issues/66) - Store buffer recordings in a better location. 

### Fixed
- [Issue 96](https://github.com/aza547/wow-recorder/issues/96) - Fixed windows resolution scaling resulting in OBS Resolutions not being set properly
- [Issue 98](https://github.com/aza547/wow-recorder/issues/98) - Fix recording Mythic Keystone boss encounters before M+ feature has been implemented.
- [Issue 78](https://github.com/aza547/wow-recorder/issues/78) - Gracefully fail if a video can't be deleted, rather than giving an uncaught exception error.
- [Issue 75](https://github.com/aza547/wow-recorder/issues/75) - Fix size monitor blocking saving of videos.
- [Issue 86](https://github.com/aza547/wow-recorder/issues/86) - Fix various event listener leaks.

## [2.6.1] - 2022-09-05
### Fixed
- [Issue 70](https://github.com/aza547/wow-recorder/issues/70) - Double clicking test button no longer breaks the test.
- [Issue 77](https://github.com/aza547/wow-recorder/issues/77) - Don't expect hyphen in WoWCombatLog.txt. 
- [Issue 82](https://github.com/aza547/wow-recorder/issues/82) - Don't fall over if a 5v5 wargame recording is made.
- Update various NPM packages to resolve various dependabot security issues.

## [2.6.0] - 2022-08-29
### Added
- [Issue 50](https://github.com/aza547/wow-recorder/issues/50) - Add some plumbing for future when we support classic.
- [Issue 2](https://github.com/aza547/wow-recorder/issues/2) - Add a monitor selection config option. Defaults to first monitor.
- [Issue 9](https://github.com/aza547/wow-recorder/issues/9) - Add a test button to the GUI. 

### Changed
- Assert that OBS behaves as expected or crash the app, previously we would just continue and get into god knows what error states.  
- No longer require the application to be restarted on a config change.
- Take OSN `0.22.10`, previously was on `0.10.10`.

### Fixed
- Rename window from "Arena Recorder" to "Warcraft Recorder". 
- [Issue 23](https://github.com/aza547/wow-recorder/issues/23) - Fix clean-up buffer issue on app close. 
- [Issue 64](https://github.com/aza547/wow-recorder/issues/64), [Issue 60](https://github.com/aza547/wow-recorder/issues/60) - Overhaul async logic causing problems. 
- [Issue 54](https://github.com/aza547/wow-recorder/issues/54) - Fix to stop recording when leaving arena games with /afk. 
- [Issue 23](https://github.com/aza547/wow-recorder/issues/23) - Fix bug where app would fail to start if there were no logs in the WoW logs directory. 
- [Issue 69](https://github.com/aza547/wow-recorder/issues/69) - Fix cleanup buffer JS error. 

## [2.5.2] - 2022-08-29
### Fixed
- Fix issue where ZONE_CHANGE can crash the app.

## [2.5.1] - 2022-08-29
### Fixed
- Fix ID for Sun King's Salvation encounter.
- Fix resolution hardcoded regression. 
- Fix issue where raid encounters don't save the result correctly if quickly followed by a zone change. 

## [2.5.0] - 2022-08-29
### Added
- [Issue 29](https://github.com/aza547/wow-recorder/issues/29) - Add all shadowlands raid encounters.
- [Issue 44](https://github.com/aza547/wow-recorder/issues/44) - Auto-stop recording if WoW is closed. 
- [Issue 26](https://github.com/aza547/wow-recorder/issues/26) - Buffer recording to always capture the beginning of games/encounters. 
- Add a button to open the application log path for debugging. 
- Add a link to Discord in the application.
- Small improvements improvements to tests.

### Fixed
- Clean-up handling of images, it was really messy.

## [2.4.1] - 2022-08-20
### Fixed
- Fix BG recording that was regressed in 2.4.0. 
- Fix Warsong Gulch zone ID.

## [2.4.0] - 2022-08-20
### Added
- Write more useful information to metadata files, including player name and spec. Thanks again to ericlytle for the contribution. 
- [Issue 19](https://github.com/aza547/wow-recorder/issues/19) - Display spec and name on arena and raid videos. 
- MMR hover text for arenas.

### Changed
- Remove hardcoded aspect ratio of application only appropriate for 1080p recordings. 

### Fixed
- [Issue 40](https://github.com/aza547/wow-recorder/issues/40) - Fix to AMD AMF encoder. 
- [Issue 42](https://github.com/aza547/wow-recorder/issues/42) - Fix to Deepwind Gorge button image.
- [Issue 42](https://github.com/aza547/wow-recorder/issues/42) - Fix issue where internal BG zone changes stop the recording.

## [2.3.0] - 2022-08-14
### Added
- Resources directory and better test scripts, although they still suck.
- [Issue 10](https://github.com/aza547/wow-recorder/issues/10) - Add logging infrastructure. 
- [Issue 33](https://github.com/aza547/wow-recorder/issues/33) - Add tray icon and menu. Make minimizing now hide in system tray.
- [Issue 32](https://github.com/aza547/wow-recorder/issues/32) - Add setting to run on start-up. 
- [Issue 6](https://github.com/aza547/wow-recorder/issues/6) - Battlegrounds is now a supported category.

### Changed
- Record at 60 FPS instead of 30. 

### Fixed
- Clean-up of react UI code. 

## [2.2.0] - 2022-08-07
### Added
- [Issue 28](https://github.com/aza547/wow-recorder/issues/28) - Add open file in system explorer option when right clicking videos.
- [Issue 28](https://github.com/aza547/wow-recorder/issues/28) - Add delete video option when right clicking videos.
- [Issue 27](https://github.com/aza547/wow-recorder/issues/27) - Add save video option when right clicking videos.

### Changed
- [Issue 37](https://github.com/aza547/wow-recorder/issues/37) - Remove bitrate cap, drastically increasing recording quality (and file size). Probably should make this configurable in the future. 

### Fixed
- [Issue 22](https://github.com/aza547/wow-recorder/issues/22) - Make app less fragile to missing metadata files. 

## [2.1.0] - 2022-08-05
### Added
- Add some color to outcome indicator. 

### Changed

### Fixed
- [Issue 5](https://github.com/aza547/wow-recorder/issues/5) - Fix arena win/loss indicator. Thanks to ericlytle for the code contribution. 

## [2.0.1] - 2022-07-31

### Fixed
- Fix minimize button.
- [Issue 21](https://github.com/aza547/wow-recorder/issues/21) - Handle people /afking out of content gracefully by stopping recording on ZONE_CHANGE for most categories.

## [2.0.0] - 2022-07-07
### Added
- Backdrops for SOFO raid bosses.

### Changed
- Use libobs for recording.
  - Removal of the python code for screen recording.
  - Removal of ffmpeg binary for screen capture. 
- Refactor of most internal logic.
- Disable BG/Mythic+ modes in the GUI for now. 

### Fixed

## [1.0.3] - 2022-07-03
### Added
- Better logs for GPU detection.

### Changed
- Move output.log to a fixed relative location. 

### Fixed
- Fix for AMD hardware encoding.

## [1.0.2] - 2022-06-28
### Changed
- Rename python.log to ffmpeg.log.
- Use hardware encoding on NVIDIA or AMD GPUs.
- Change app icon so not using the electron default. 

### Fixed
- Fix size monitor so it actually works. 

## [1.0.1] - 2022-06-26
### Fixed
- Fixed up README and CHANGELOG. 
- Remove some hardcoded paths.
- Fix bug that recorder doesn't start on a dir without logs in it.
- Create required directories in storage path if they don't exist. 
- Stop/start recorder process on config change.
- Add some extremely basic console logs for python recorder controller. 

## [1.0.0] - 2022-06-21
### Added
- Initial drop of project. <|MERGE_RESOLUTION|>--- conflicted
+++ resolved
@@ -8,12 +8,9 @@
 ### Added
 - [Issue 99](https://github.com/aza547/wow-recorder/issues/99) - Remember video sound settings when changing videos.
 - [Issue 107](https://github.com/aza547/wow-recorder/issues/107) - Add a config setting for minimum raid duration, to avoid saving boss resets. 
-<<<<<<< HEAD
 - [Issue 17](https://github.com/aza547/wow-recorder/issues/17) - Allow the selection of input/output audio devices for recording in settings.
-=======
 - [Issue 47](https://github.com/aza547/wow-recorder/issues/48) - Add Mythic+ recording support.
 
->>>>>>> 31bce1c6
 ### Changed
 - [Issue 66](https://github.com/aza547/wow-recorder/issues/66) - Store buffer recordings in a better location. 
 
