--- conflicted
+++ resolved
@@ -5,11 +5,7 @@
 }
 
 const retailArenaIDs = Object.keys(retailArenas).map(v => parseInt(v, 10));
-<<<<<<< HEAD
-const retailArena: imageObject = {};
-=======
 const retailArenaImages: imageObject = {};
->>>>>>> 44dd1aaa
 
 for (const id of retailArenaIDs) {
     try {
@@ -21,11 +17,7 @@
 }
 
 const classicArenaIDs = Object.keys(classicArenas).map(v => parseInt(v, 10));
-<<<<<<< HEAD
-const classicArena: imageObject = {};
-=======
 const classicArenaImages: imageObject = {};
->>>>>>> 44dd1aaa
 
 for (const id of classicArenaIDs) {
     try {
@@ -37,11 +29,7 @@
 }
 
 const dungeonIDs = Object.keys(dungeonsByZoneId).map(v => parseInt(v, 10));
-<<<<<<< HEAD
-let dungeon: imageObject = {};
-=======
 let dungeonImages: imageObject = {};
->>>>>>> 44dd1aaa
 
 for (const id of dungeonIDs) {
     try {
@@ -53,11 +41,7 @@
 }
 
 const raidIDs = Object.keys(raidEncountersById).map(v => parseInt(v, 10));
-<<<<<<< HEAD
-const raid: imageObject = {};
-=======
 const raidImages: imageObject = {};
->>>>>>> 44dd1aaa
 
 for (const id of raidIDs) {
     try {
@@ -93,11 +77,7 @@
 }
 
 const specIDs = Object.keys(specializationById).map(v => parseInt(v, 10));
-<<<<<<< HEAD
-const spec: imageObject = { 
-=======
 const specImages: imageObject = { 
->>>>>>> 44dd1aaa
     0: require("../../assets/icon/wowNotFound.png") 
 };
 
