/*
 * @NOTE: Prepend a `~` to css file paths that are in your node_modules
 *        See https://github.com/webpack-contrib/sass-loader#imports
 */

html {
  margin: 0px;
  height: 100%;
  width: 100%;
  overflow: clip;
  background-color: #1A233A;
}

body {
  margin: 0px;
  height: 100%;
  width: 100%;
  font-family: sans-serif;
}

div#root {
  height: 100%;
  width: 100%;
}

.video-container {
  height: 100%;
  width: 100%;
}

.video{
  height: 100%;
  top: 0px;
}

.video-js .vjs-tech {
  height: calc(100% - 30px);
}

.vjs-marker {
  z-index: 1;
  height: 0.7em;
  top: 0px;
}

.video-js .vjs-play-progress:before {
  z-index: 2;
  font-size: 1.6em;
  top: 0.1em;
}

.vjs-tip {
  bottom: 40px;
}

.vjs-tip .vjs-tip-inner{
  background-color: white;
  color: black;
}

<<<<<<< HEAD
=======
.vjs-mouse-display {
  height: 0.7em !important;
}

.video-js .vjs-progress-holder .vjs-play-progress, 
.video-js .vjs-progress-holder .vjs-load-progress, 
.video-js .vjs-progress-holder .vjs-load-progress div {
  height: .7em;
}

.App {
  height: 100%;
  width: 100%;
}

.TabPanel {
  height: 100%;
  width: 100%;
  background-color: #272e48;
  padding: 0;
}

.MuiTypography-root:not(.MuiDialogTitle-root) {
  height: 100%;
  width: 100%;
  margin: 0;
  padding: 0;
}

.MuiBox-root {
  height: 100%;
  width: 100%;
  margin: 0px;
  padding: 0px;
  background-color: #272e48;
}

.MuiTabScrollButton-root {
  opacity: 1;
  border-top: 1px solid black;
}

.MuiButtonBase-root {
  padding: 0;
}

h1 {text-align: center;}
h2:not(.MuiDialogTitle-root) {
  width: 100%;
  height: 100%;
  padding: 0px;
  text-align: center;
  background: #1abc9c;
  color: rgb(0, 0, 0);
  font-size: 30px;
}

>>>>>>> a5119afa
#title-bar {
  -webkit-app-region: drag;
}

#title {
  color: #bb4220;
  line-height: 32px;
  font-size: 14px;
  text-align: center;
  font-weight: bold;
}

#title-bar-btns {
  -webkit-app-region: no-drag;
  position: fixed;
  top: 1px;
  right: 0px;
}

#title-bar-btns button {
  height: 32px;
  width: 32px;
  background-color: transparent;
  border: none;
  color: white;
  font-size: 16px;
  outline: none;
}

#title-bar-btns button:hover {
  background-color: #1A1A1A;
  outline: none;
}

#navigator {
  color: white;
}

.center {
  border: 5px solid #FFFF00;
  text-align: center;
}

#logo{
  position:fixed;
  top: 5px;
  left: 5px;
}

.status-buttons {
  display: grid;
  grid-template-columns: repeat(3, minmax(0, 1fr));
  width: 108.75px;
  padding-top: .5rem;
  padding-left: 0.25rem;
  justify-items: center;
  gap: .125rem 0rem;
  position: fixed;
  bottom: 0px;
  left: 0px;
}

.status-buttons div button {
  background-color: transparent;
  border-width: 0px;
  cursor: pointer;
}

.status-buttons div button:hover {
  background-color: darkgrey;
  border-width: 0px;
  border-radius: 10px;
}

.status-buttons-fatal-error {
  display: grid;
  grid-template-columns: repeat(2, minmax(0, 1fr));
  width: 75px;
  padding-top: .5rem;
  padding-left: 0.25rem;
  gap: .125rem 0rem;
}

.status-buttons-fatal-error div button {
  background-color: transparent;
  border-width: 0px;
  cursor: pointer;
}

.status-buttons-fatal-error div button:hover {
  background-color: darkgrey;
  border-width: 0px;
  border-radius: 10px;
}

.app-buttons {
  display: grid;
  grid-template-columns: repeat(4, minmax(0, 1fr));
  width: 145px;
  padding-top: .5rem;
  padding-left: 0.25rem;
  justify-items: center;
  gap: .125rem 0rem;
  position: fixed;
  bottom: 0px;
  right: 0px;
}

.app-buttons div button {
  background-color: transparent;
  border-width: 0px;
  cursor: pointer;
}

.app-buttons div button:hover {
  background-color: darkgrey;
  border-width: 0px;
  border-radius: 10px;
}

.app-buttons-fatal-error {
  display: grid;
  grid-template-columns: repeat(2, minmax(0, 1fr));
  width: 75px;
  padding-top: .5rem;
  padding-left: 0.25rem;
  gap: .125rem 0rem;
}

.app-buttons-fatal-error div button {
  background-color: transparent;
  border-width: 0px;
  cursor: pointer;
}

.app-buttons-fatal-error div button:hover {
  background-color: darkgrey;
  border-width: 0px;
  border-radius: 10px;
}

#spec-icon {
  width: 20px;
  height: 20px;
}

.goodResult {
  -webkit-text-fill-color: #1eff00;
}

.decentResult {
  -webkit-text-fill-color: #7fff00;
}

.moderateResult {
  -webkit-text-fill-color: yellow;
}

.mehResult {
  -webkit-text-fill-color: orange;
}

.badResult {
  -webkit-text-fill-color: red;
}

.difficulty-normal {
  -webkit-text-fill-color: #1eff00;
}

.difficulty-heroic {
  -webkit-text-fill-color: #0070dd;
}

.difficulty-mythic {
  -webkit-text-fill-color: #ff8000;
}

.segment-entry {
  width: -webkit-fill-available;
}

.segment-entry .goodResult {
  -webkit-text-fill-color: rgb(53, 164, 50);
}

.segment-entry .badResult {
  -webkit-text-fill-color: rgb(156, 21, 21);
}

.segment-entry .segment-type {
  padding-right: 20px;
  float: left;
}

.segment-entry .segment-result {
  float: right;
}

.segment-entry .segment-result {
  text-align: right;
}

@keyframes blink {
  0% {
      opacity: 1;
  }
  50% {
      opacity: 0;
  }
  100% {
      opacity: 1;
  }
}

.DEATHKNIGHT {
  -webkit-text-fill-color: #C41E3A;
}

.DEMONHUNTER {
  -webkit-text-fill-color: #A330C9;
}

.DRUID {
  -webkit-text-fill-color: #FF7C0A;
}

.HUNTER {
  -webkit-text-fill-color: #AAD372;
}

.MAGE {
  -webkit-text-fill-color: #3FC7EB;
}

.MONK {
  -webkit-text-fill-color: #00FF98;
}

.PALADIN {
  -webkit-text-fill-color: 	#F48CBA	;
}

.PRIEST {
  -webkit-text-fill-color: #FFFFFF;
}

.ROGUE {
  -webkit-text-fill-color: #FFF468;
}

.SHAMAN {
  -webkit-text-fill-color: #0070DD;
}

.WARLOCK {
  -webkit-text-fill-color: #8788EE;
}

.WARRIOR {
  -webkit-text-fill-color: #C69B6D;
}

.EVOKER {
  -webkit-text-fill-color: #33937F;
}

.hidden {
  display: none;
}

.version-update-widget {
  position:fixed;
  text-align: center;
  width: 130px;
  top: 325px;
  left: 9px;
  border-style: solid;
  border-color: #bb4220;
  background-color: #bb4220;
  font-family: "Roboto","Helvetica","Arial",sans-serif;
  font-weight: 500;
  font-size: 0.875rem;
}

.version-update-widget > div {
  text-align: center;
  padding: 0 .5rem;
}

a {
  color: #fff;
  text-decoration: none;
}

a:hover {
  color: black;
  text-decoration: none;
}


.btn {
  display: inline-block;
  font-weight: 400;
  color: #212529;
  text-align: center;
  vertical-align: middle;
  -webkit-user-select: none;
  -moz-user-select: none;
  -ms-user-select: none;
  user-select: none;
  background-color: transparent;
  border: 1px solid transparent;
  padding: .375rem .75rem;
  font-size: 1rem;
  line-height: 1.5;
  border-radius: .25rem;
  transition: color .15s ease-in-out, background-color .15s ease-in-out, border-color .15s ease-in-out, box-shadow .15s ease-in-out;
  width: 65px;
}

@media (prefers-reduced-motion:reduce) {
  .btn {
    transition: none
  }
}

.btn:hover {
  color: #212529;
  text-decoration: none
}

.btn.focus,
.btn:focus {
  outline: 0;
  box-shadow: 0 0 0 .2rem rgba(0, 123, 255, .25)
}

.btn.disabled,
.btn:disabled {
  opacity: .65
}

.btn:not(:disabled):not(.disabled) {
  cursor: pointer
}

a.btn.disabled,
fieldset:disabled a.btn {
  pointer-events: none
}

.btn-primary {
  color: #fff;
  background-color: #bb4220;
  border-color: #bb4220;
}

.btn-primary:hover {
  color: #fff;
  background-color: #de5e3b;
}

.btn-primary.focus,
.btn-primary:focus {
  color: #fff;
  background-color: #de5e3b;
  box-shadow: 0 0 0 .2rem rgba(38, 143, 255, .5)
}

.btn-primary.disabled,
.btn-primary:disabled {
  color: #fff;
  background-color: #bb4220;
}

.btn-primary:not(:disabled):not(.disabled).active,
.btn-primary:not(:disabled):not(.disabled):active,
.show>.btn-primary.dropdown-toggle {
  color: #fff;
  background-color: #de5e3b;
}

.btn-primary:not(:disabled):not(.disabled).active:focus,
.btn-primary:not(:disabled):not(.disabled):active:focus,
.show>.btn-primary.dropdown-toggle:focus {
  box-shadow: 0 0 0 .2rem rgba(38, 143, 255, .5)
}

.btn-secondary {
  color: #fff;
  background-color: #636b83;
}

.btn-secondary:hover {
  color: #fff;
  background-color: #99a0b2;
}

.btn-secondary.focus,
.btn-secondary:focus {
  color: #fff;
  background-color: #99a0b2;
  box-shadow: 0 0 0 .2rem rgba(130, 138, 145, .5)
}

.btn-secondary.disabled,
.btn-secondary:disabled {
  color: #fff;
  background-color: #99a0b2;
}

.btn-secondary:not(:disabled):not(.disabled).active,
.btn-secondary:not(:disabled):not(.disabled):active,
.show>.btn-secondary.dropdown-toggle {
  color: #fff;
  background-color: #99a0b2;
}

.btn-secondary:not(:disabled):not(.disabled).active:focus,
.btn-secondary:not(:disabled):not(.disabled):active:focus,
.show>.btn-secondary.dropdown-toggle:focus {
  box-shadow: 0 0 0 .2rem rgba(130, 138, 145, .5)
}

.btn-success {
  color: #fff;
  background-color: #28a745;
  border-color: #28a745
}

.btn-success:hover {
  color: #fff;
  background-color: #218838;
  border-color: #1e7e34
}

.btn-success.focus,
.btn-success:focus {
  color: #fff;
  background-color: #218838;
  border-color: #1e7e34;
  box-shadow: 0 0 0 .2rem rgba(72, 180, 97, .5)
}

.btn-success.disabled,
.btn-success:disabled {
  color: #fff;
  background-color: #28a745;
  border-color: #28a745
}

.btn-success:not(:disabled):not(.disabled).active,
.btn-success:not(:disabled):not(.disabled):active,
.show>.btn-success.dropdown-toggle {
  color: #fff;
  background-color: #1e7e34;
  border-color: #1c7430
}

.btn-success:not(:disabled):not(.disabled).active:focus,
.btn-success:not(:disabled):not(.disabled):active:focus,
.show>.btn-success.dropdown-toggle:focus {
  box-shadow: 0 0 0 .2rem rgba(72, 180, 97, .5)
}

.btn-info {
  color: #fff;
  background-color: #17a2b8;
  border-color: #17a2b8
}

.btn-info:hover {
  color: #fff;
  background-color: #138496;
  border-color: #117a8b
}

.btn-info.focus,
.btn-info:focus {
  color: #fff;
  background-color: #138496;
  border-color: #117a8b;
  box-shadow: 0 0 0 .2rem rgba(58, 176, 195, .5)
}

.btn-info.disabled,
.btn-info:disabled {
  color: #fff;
  background-color: #17a2b8;
  border-color: #17a2b8
}

.btn-info:not(:disabled):not(.disabled).active,
.btn-info:not(:disabled):not(.disabled):active,
.show>.btn-info.dropdown-toggle {
  color: #fff;
  background-color: #117a8b;
  border-color: #10707f
}

.btn-info:not(:disabled):not(.disabled).active:focus,
.btn-info:not(:disabled):not(.disabled):active:focus,
.show>.btn-info.dropdown-toggle:focus {
  box-shadow: 0 0 0 .2rem rgba(58, 176, 195, .5)
}

.btn-warning {
  color: #212529;
  background-color: #ffc107;
  border-color: #ffc107
}

.btn-warning:hover {
  color: #212529;
  background-color: #e0a800;
  border-color: #d39e00
}

.btn-warning.focus,
.btn-warning:focus {
  color: #212529;
  background-color: #e0a800;
  border-color: #d39e00;
  box-shadow: 0 0 0 .2rem rgba(222, 170, 12, .5)
}

.btn-warning.disabled,
.btn-warning:disabled {
  color: #212529;
  background-color: #ffc107;
  border-color: #ffc107
}

.btn-warning:not(:disabled):not(.disabled).active,
.btn-warning:not(:disabled):not(.disabled):active,
.show>.btn-warning.dropdown-toggle {
  color: #212529;
  background-color: #d39e00;
  border-color: #c69500
}

.btn-warning:not(:disabled):not(.disabled).active:focus,
.btn-warning:not(:disabled):not(.disabled):active:focus,
.show>.btn-warning.dropdown-toggle:focus {
  box-shadow: 0 0 0 .2rem rgba(222, 170, 12, .5)
}

.btn-danger {
  color: #fff;
  background-color: #dc3545;
  border-color: #dc3545
}

.btn-danger:hover {
  color: #fff;
  background-color: #c82333;
  border-color: #bd2130
}

.btn-danger.focus,
.btn-danger:focus {
  color: #fff;
  background-color: #c82333;
  border-color: #bd2130;
  box-shadow: 0 0 0 .2rem rgba(225, 83, 97, .5)
}

.btn-danger.disabled,
.btn-danger:disabled {
  color: #fff;
  background-color: #dc3545;
  border-color: #dc3545
}

.btn-danger:not(:disabled):not(.disabled).active,
.btn-danger:not(:disabled):not(.disabled):active,
.show>.btn-danger.dropdown-toggle {
  color: #fff;
  background-color: #bd2130;
  border-color: #b21f2d
}

.btn-danger:not(:disabled):not(.disabled).active:focus,
.btn-danger:not(:disabled):not(.disabled):active:focus,
.show>.btn-danger.dropdown-toggle:focus {
  box-shadow: 0 0 0 .2rem rgba(225, 83, 97, .5)
}

.btn-light {
  color: #212529;
  background-color: #f8f9fa;
  border-color: #f8f9fa
}

.btn-light:hover {
  color: #212529;
  background-color: #e2e6ea;
  border-color: #dae0e5
}

.btn-light.focus,
.btn-light:focus {
  color: #212529;
  background-color: #e2e6ea;
  border-color: #dae0e5;
  box-shadow: 0 0 0 .2rem rgba(216, 217, 219, .5)
}

.btn-light.disabled,
.btn-light:disabled {
  color: #212529;
  background-color: #f8f9fa;
  border-color: #f8f9fa
}

.btn-light:not(:disabled):not(.disabled).active,
.btn-light:not(:disabled):not(.disabled):active,
.show>.btn-light.dropdown-toggle {
  color: #212529;
  background-color: #dae0e5;
  border-color: #d3d9df
}

.btn-light:not(:disabled):not(.disabled).active:focus,
.btn-light:not(:disabled):not(.disabled):active:focus,
.show>.btn-light.dropdown-toggle:focus {
  box-shadow: 0 0 0 .2rem rgba(216, 217, 219, .5)
}

.btn-dark {
  color: #fff;
  background-color: #343a40;
  border-color: #343a40
}

.btn-dark:hover {
  color: #fff;
  background-color: #23272b;
  border-color: #1d2124
}

.btn-dark.focus,
.btn-dark:focus {
  color: #fff;
  background-color: #23272b;
  border-color: #1d2124;
  box-shadow: 0 0 0 .2rem rgba(82, 88, 93, .5)
}

.btn-dark.disabled,
.btn-dark:disabled {
  color: #fff;
  background-color: #343a40;
  border-color: #343a40
}

.btn-dark:not(:disabled):not(.disabled).active,
.btn-dark:not(:disabled):not(.disabled):active,
.show>.btn-dark.dropdown-toggle {
  color: #fff;
  background-color: #1d2124;
  border-color: #171a1d
}

.btn-dark:not(:disabled):not(.disabled).active:focus,
.btn-dark:not(:disabled):not(.disabled):active:focus,
.show>.btn-dark.dropdown-toggle:focus {
  box-shadow: 0 0 0 .2rem rgba(82, 88, 93, .5)
}

.btn-outline-primary {
  color: #007bff;
  border-color: #007bff
}

.btn-outline-primary:hover {
  color: #fff;
  background-color: #007bff;
  border-color: #007bff
}

.btn-outline-primary.focus,
.btn-outline-primary:focus {
  box-shadow: 0 0 0 .2rem rgba(0, 123, 255, .5)
}

.btn-outline-primary.disabled,
.btn-outline-primary:disabled {
  color: #007bff;
  background-color: transparent
}

.btn-outline-primary:not(:disabled):not(.disabled).active,
.btn-outline-primary:not(:disabled):not(.disabled):active,
.show>.btn-outline-primary.dropdown-toggle {
  color: #fff;
  background-color: #007bff;
  border-color: #007bff
}

.btn-outline-primary:not(:disabled):not(.disabled).active:focus,
.btn-outline-primary:not(:disabled):not(.disabled):active:focus,
.show>.btn-outline-primary.dropdown-toggle:focus {
  box-shadow: 0 0 0 .2rem rgba(0, 123, 255, .5)
}

.btn-outline-secondary {
  color: #6c757d;
  border-color: #6c757d
}

.btn-outline-secondary:hover {
  color: #fff;
  background-color: #6c757d;
  border-color: #6c757d
}

.btn-outline-secondary.focus,
.btn-outline-secondary:focus {
  box-shadow: 0 0 0 .2rem rgba(108, 117, 125, .5)
}

.btn-outline-secondary.disabled,
.btn-outline-secondary:disabled {
  color: #6c757d;
  background-color: transparent
}

.btn-outline-secondary:not(:disabled):not(.disabled).active,
.btn-outline-secondary:not(:disabled):not(.disabled):active,
.show>.btn-outline-secondary.dropdown-toggle {
  color: #fff;
  background-color: #6c757d;
  border-color: #6c757d
}

.btn-outline-secondary:not(:disabled):not(.disabled).active:focus,
.btn-outline-secondary:not(:disabled):not(.disabled):active:focus,
.show>.btn-outline-secondary.dropdown-toggle:focus {
  box-shadow: 0 0 0 .2rem rgba(108, 117, 125, .5)
}

.btn-outline-success {
  color: #28a745;
  border-color: #28a745
}

.btn-outline-success:hover {
  color: #fff;
  background-color: #28a745;
  border-color: #28a745
}

.btn-outline-success.focus,
.btn-outline-success:focus {
  box-shadow: 0 0 0 .2rem rgba(40, 167, 69, .5)
}

.btn-outline-success.disabled,
.btn-outline-success:disabled {
  color: #28a745;
  background-color: transparent
}

.btn-outline-success:not(:disabled):not(.disabled).active,
.btn-outline-success:not(:disabled):not(.disabled):active,
.show>.btn-outline-success.dropdown-toggle {
  color: #fff;
  background-color: #28a745;
  border-color: #28a745
}

.btn-outline-success:not(:disabled):not(.disabled).active:focus,
.btn-outline-success:not(:disabled):not(.disabled):active:focus,
.show>.btn-outline-success.dropdown-toggle:focus {
  box-shadow: 0 0 0 .2rem rgba(40, 167, 69, .5)
}

.btn-outline-info {
  color: #17a2b8;
  border-color: #17a2b8
}

.btn-outline-info:hover {
  color: #fff;
  background-color: #17a2b8;
  border-color: #17a2b8
}

.btn-outline-info.focus,
.btn-outline-info:focus {
  box-shadow: 0 0 0 .2rem rgba(23, 162, 184, .5)
}

.btn-outline-info.disabled,
.btn-outline-info:disabled {
  color: #17a2b8;
  background-color: transparent
}

.btn-outline-info:not(:disabled):not(.disabled).active,
.btn-outline-info:not(:disabled):not(.disabled):active,
.show>.btn-outline-info.dropdown-toggle {
  color: #fff;
  background-color: #17a2b8;
  border-color: #17a2b8
}

.btn-outline-info:not(:disabled):not(.disabled).active:focus,
.btn-outline-info:not(:disabled):not(.disabled):active:focus,
.show>.btn-outline-info.dropdown-toggle:focus {
  box-shadow: 0 0 0 .2rem rgba(23, 162, 184, .5)
}

.btn-outline-warning {
  color: #ffc107;
  border-color: #ffc107
}

.btn-outline-warning:hover {
  color: #212529;
  background-color: #ffc107;
  border-color: #ffc107
}

.btn-outline-warning.focus,
.btn-outline-warning:focus {
  box-shadow: 0 0 0 .2rem rgba(255, 193, 7, .5)
}

.btn-outline-warning.disabled,
.btn-outline-warning:disabled {
  color: #ffc107;
  background-color: transparent
}

.btn-outline-warning:not(:disabled):not(.disabled).active,
.btn-outline-warning:not(:disabled):not(.disabled):active,
.show>.btn-outline-warning.dropdown-toggle {
  color: #212529;
  background-color: #ffc107;
  border-color: #ffc107
}

.btn-outline-warning:not(:disabled):not(.disabled).active:focus,
.btn-outline-warning:not(:disabled):not(.disabled):active:focus,
.show>.btn-outline-warning.dropdown-toggle:focus {
  box-shadow: 0 0 0 .2rem rgba(255, 193, 7, .5)
}

.btn-outline-danger {
  color: #dc3545;
  border-color: #dc3545
}

.btn-outline-danger:hover {
  color: #fff;
  background-color: #dc3545;
  border-color: #dc3545
}

.btn-outline-danger.focus,
.btn-outline-danger:focus {
  box-shadow: 0 0 0 .2rem rgba(220, 53, 69, .5)
}

.btn-outline-danger.disabled,
.btn-outline-danger:disabled {
  color: #dc3545;
  background-color: transparent
}

.btn-outline-danger:not(:disabled):not(.disabled).active,
.btn-outline-danger:not(:disabled):not(.disabled):active,
.show>.btn-outline-danger.dropdown-toggle {
  color: #fff;
  background-color: #dc3545;
  border-color: #dc3545
}

.btn-outline-danger:not(:disabled):not(.disabled).active:focus,
.btn-outline-danger:not(:disabled):not(.disabled):active:focus,
.show>.btn-outline-danger.dropdown-toggle:focus {
  box-shadow: 0 0 0 .2rem rgba(220, 53, 69, .5)
}

.btn-outline-light {
  color: #f8f9fa;
  border-color: #f8f9fa
}

.btn-outline-light:hover {
  color: #212529;
  background-color: #f8f9fa;
  border-color: #f8f9fa
}

.btn-outline-light.focus,
.btn-outline-light:focus {
  box-shadow: 0 0 0 .2rem rgba(248, 249, 250, .5)
}

.btn-outline-light.disabled,
.btn-outline-light:disabled {
  color: #f8f9fa;
  background-color: transparent
}

.btn-outline-light:not(:disabled):not(.disabled).active,
.btn-outline-light:not(:disabled):not(.disabled):active,
.show>.btn-outline-light.dropdown-toggle {
  color: #212529;
  background-color: #f8f9fa;
  border-color: #f8f9fa
}

.btn-outline-light:not(:disabled):not(.disabled).active:focus,
.btn-outline-light:not(:disabled):not(.disabled):active:focus,
.show>.btn-outline-light.dropdown-toggle:focus {
  box-shadow: 0 0 0 .2rem rgba(248, 249, 250, .5)
}

.btn-outline-dark {
  color: #343a40;
  border-color: #343a40
}

.btn-outline-dark:hover {
  color: #fff;
  background-color: #343a40;
  border-color: #343a40
}

.btn-outline-dark.focus,
.btn-outline-dark:focus {
  box-shadow: 0 0 0 .2rem rgba(52, 58, 64, .5)
}

.btn-outline-dark.disabled,
.btn-outline-dark:disabled {
  color: #343a40;
  background-color: transparent
}

.btn-outline-dark:not(:disabled):not(.disabled).active,
.btn-outline-dark:not(:disabled):not(.disabled):active,
.show>.btn-outline-dark.dropdown-toggle {
  color: #fff;
  background-color: #343a40;
  border-color: #343a40
}

.btn-outline-dark:not(:disabled):not(.disabled).active:focus,
.btn-outline-dark:not(:disabled):not(.disabled):active:focus,
.show>.btn-outline-dark.dropdown-toggle:focus {
  box-shadow: 0 0 0 .2rem rgba(52, 58, 64, .5)
}

.btn-link {
  font-weight: 400;
  color: #007bff;
  text-decoration: none
}

.btn-link:hover {
  color: #0056b3;
  text-decoration: underline
}

.btn-link.focus,
.btn-link:focus {
  text-decoration: underline
}

.btn-link.disabled,
.btn-link:disabled {
  color: #6c757d;
  pointer-events: none
}

.btn-group-lg>.btn,
.btn-lg {
  padding: .5rem 1rem;
  font-size: 1.25rem;
  line-height: 1.5;
  border-radius: .3rem
}

.btn-group-sm>.btn,
.btn-sm {
  padding: .25rem .5rem;
  font-size: .875rem;
  line-height: 1.5;
  border-radius: .2rem
}

.btn-block {
  display: block;
  width: 100%
}

.btn-block+.btn-block {
  margin-top: .5rem
}

input[type=button].btn-block,
input[type=reset].btn-block,
input[type=submit].btn-block {
  width: 100%
}

.red-video-marker {
  background-color: red !important;
  width: 10px !important;
  border-radius: 0% !important;
} 

.green-video-marker {
  background-color: #1eff00 !important;
  width: 10px !important;
  border-radius: 0% !important;
} 

.red-video-marker-wide {
  background-color: red !important;
  width: 25px !important;
  border-radius: 0% !important;
} 

.green-video-marker-wide {
  background-color: #1eff00 !important;
  width: 25px !important;
  border-radius: 0% !important;
} 

.purple-video-marker {
  background-color: #a335ee !important;
  width: 10px !important;
  border-radius: 0% !important;
} 

.orange-video-marker {
  background-color: #ff8000 !important;
  width: 10px !important;
  border-radius: 0% !important;
} <|MERGE_RESOLUTION|>--- conflicted
+++ resolved
@@ -58,8 +58,6 @@
   color: black;
 }
 
-<<<<<<< HEAD
-=======
 .vjs-mouse-display {
   height: 0.7em !important;
 }
@@ -70,54 +68,6 @@
   height: .7em;
 }
 
-.App {
-  height: 100%;
-  width: 100%;
-}
-
-.TabPanel {
-  height: 100%;
-  width: 100%;
-  background-color: #272e48;
-  padding: 0;
-}
-
-.MuiTypography-root:not(.MuiDialogTitle-root) {
-  height: 100%;
-  width: 100%;
-  margin: 0;
-  padding: 0;
-}
-
-.MuiBox-root {
-  height: 100%;
-  width: 100%;
-  margin: 0px;
-  padding: 0px;
-  background-color: #272e48;
-}
-
-.MuiTabScrollButton-root {
-  opacity: 1;
-  border-top: 1px solid black;
-}
-
-.MuiButtonBase-root {
-  padding: 0;
-}
-
-h1 {text-align: center;}
-h2:not(.MuiDialogTitle-root) {
-  width: 100%;
-  height: 100%;
-  padding: 0px;
-  text-align: center;
-  background: #1abc9c;
-  color: rgb(0, 0, 0);
-  font-size: 30px;
-}
-
->>>>>>> a5119afa
 #title-bar {
   -webkit-app-region: drag;
 }
