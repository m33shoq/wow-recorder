import * as React from 'react';

export function getConfigValue<T>(configKey: string): T {
  return (window.electron.ipcRenderer.sendSync('config', ['get', configKey]) as T);
};

export const setConfigValue = (configKey: string, value: any): void => {
  console.log("saving value to e-storage: ", configKey, value);
  window.electron.ipcRenderer.sendMessage('config', ['set', configKey, value]);
};

export default function useSettings() {
  const [config, setConfig] = React.useState({
    storagePath:          getConfigValue<string>('storagePath'),
    retailLogPath:        getConfigValue<string>('logPath'),
    classicLogPath:       getConfigValue<string>('logPathClassic'),
    maxStorage:           getConfigValue<number>('maxStorage'),
    minEncounterDuration: getConfigValue<number>('minEncounterDuration'),
    monitorIndex:         getConfigValue<number>('monitorIndex'),
    audioInputDevice:     getConfigValue<string>('audioInputDevice'),
    audioOutputDevice:    getConfigValue<string>('audioOutputDevice'),
    bufferPath:           getConfigValue<string>('bufferStoragePath'),
    startUp:              getConfigValue<boolean>('startUp'),
    tabIndex: 0,
    retail: true,
    classic: false,
    raids: true,
    dungeons: true,
    twoVTwo: true,
    threeVThree: true,
    skirmish: true,
    soloShuffle: true,
    battlegrounds: true,
<<<<<<< HEAD
    monitorIndex: 1,
    audioInputDevice: store.get('audio-input-device'),
    audioOutputDevice: store.get('audio-output-device'),
    bufferPath: store.get('buffer-storage-path'),
    minEncounterDuration: store.get('min-encounter-duration'),
    startUp: store.get('start-up'),
  });

  return [config, setConfig] as const;
}
=======
  });

  return [config, setConfig];
};
>>>>>>> d998b1df
<|MERGE_RESOLUTION|>--- conflicted
+++ resolved
@@ -31,20 +31,7 @@
     skirmish: true,
     soloShuffle: true,
     battlegrounds: true,
-<<<<<<< HEAD
-    monitorIndex: 1,
-    audioInputDevice: store.get('audio-input-device'),
-    audioOutputDevice: store.get('audio-output-device'),
-    bufferPath: store.get('buffer-storage-path'),
-    minEncounterDuration: store.get('min-encounter-duration'),
-    startUp: store.get('start-up'),
-  });
-
-  return [config, setConfig] as const;
-}
-=======
   });
 
   return [config, setConfig];
-};
->>>>>>> d998b1df
+};