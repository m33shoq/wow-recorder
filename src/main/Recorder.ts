import { BrowserWindow, screen } from 'electron';
import path from 'path';
import fs from 'fs';
import * as osn from 'obs-studio-node';
import { isEqual } from 'lodash';
import {
  IFader,
  IInput,
  IScene,
  ISceneItem,
  ISceneItemInfo,
  ISource,
} from 'obs-studio-node';
import WaitQueue from 'wait-queue';

import { UiohookKeyboardEvent, UiohookMouseEvent, uIOhook } from 'uiohook-napi';
import { getOverlayConfig } from '../utils/configUtils';
import {
  EOBSOutputSignal,
  ERecordingState,
  ESourceFlags,
  ESupportedEncoders,
} from './obsEnums';

import {
  asyncSleep,
  deferredPromiseHelper,
  deleteVideo,
  fixPathWhenPackaged,
  getAssetPath,
  getSortedVideos,
  isPushToTalkHotkey,
  convertUioHookEvent,
} from './util';

import {
  IOBSDevice,
  Metadata,
  MicStatus,
  ObsAudioConfig,
  ObsBaseConfig,
  ObsOverlayConfig,
  ObsVideoConfig,
  RecStatus,
  TAudioSourceType,
  TPreviewPosition,
} from './types';
import Activity from '../activitys/Activity';
import VideoProcessQueue from './VideoProcessQueue';
import ConfigService from './ConfigService';
import { obsResolutions } from './constants';
import RecorderException from './RecorderException';

const { v4: uuidfn } = require('uuid');

/**
 * Class for handing the interface between Warcraft Recorder and OBS.
 *
 * This works by constantly recording a "buffer" whenever WoW is open. If an
 * interesting event is spotted in the combatlog (e.g. an ENCOUNTER_START
 * event), the buffer becomes a real recording.
 *
 * This ensures we catch the start of activities, the fundamental problem
 * here being that the combatlog doesn't write in real time, and we might
 * actually see the ENCOUNTER_START event 20 seconds after it occured in
 * game.
 */
export default class Recorder {
  /**
   * For quickly checking if we're recording an activity or not. This is
   * not the same as the OBS state.
   */
  private _isRecording: boolean = false;

  /**
   * If we are currently overruning or not. Overrun is defined as the
   * final seconds where an activity has ended, but we're deliberatly
   * continuing the recording to catch the score screen, kill moments,
   * etc.
   */
  private isOverruning = false;

  /**
   * Promise we can await on to take actions after the overrun has completed.
   * This is undefined if isOverruning is false.
   */
  private overrunPromise: Promise<void> | undefined;

  /**
   * Timer object to trigger a restart of the buffer. We do this on a 5
   * minute interval so we aren't building up massive files.
   */
  private _bufferRestartIntervalID?: NodeJS.Timer;

  /**
   * Date the recording started.
   */
  private _recorderStartDate = new Date();

  /**
   * Reference back to the mainWindow object for updating the app status icon.
   */
  private mainWindow: BrowserWindow;

  /**
   * Shiny new OSN API object for controlling OBS.
   */
  private obsRecordingFactory: osn.IAdvancedRecording | undefined;

  /**
   * ConfigService instance.
   */
  private cfg: ConfigService = ConfigService.getInstance();

  /**
   * Location to write all recording to. This is not the final location of
   * the finalized video files.
   */
  private bufferStorageDir: string | undefined;

  /**
   * Once we have completed a recording, we throw it onto the
   * VideoProcessQueue to handle cutting it to size, writing accompanying
   * metadata and saving it to the final location for display in the GUI.
   */
  private videoProcessQueue: VideoProcessQueue;

  /**
   * On creation of the recorder we generate a UUID to identify the OBS
   * server. On a change of settings, we destroy the recorder object and
   * create a new one, with a different UUID.
   */
  private uuid: string = uuidfn();

  /**
   * OBS IScene object.
   */
  private scene: IScene | undefined;

  /**
   * ISceneItem object for the video feed, useful to have handy for rescaling.
   */
  private videoSceneItem: ISceneItem | undefined;

  /**
   * Object representing the video source.
   */
  private videoSource: IInput | undefined;

  /**
   * Resolution selected by the user in settings. Defaults to 1920x1080 for
   * no good reason other than avoiding undefined. It quickly gets set to
   * what the user configured.
   */
  private resolution: keyof typeof obsResolutions = '1920x1080';

  /**
   * Scale factor for resizing the video source if a user is running
   * windowed mode and decides to resize their game. We can handle
   * this cleanly, even mid-recording.
   */
  private videoScaleFactor = { x: 1, y: 1 };

  /**
   * Timer object for checking the size of the game window and rescaling if
   * required.
   */
  private videoSourceSizeInterval?: NodeJS.Timer;

  /**
   * Arbritrarily chosen channel numbers for video input. We only ever
   * include one video source.
   */
  private videoChannel = 1;

  /**
   * Some arbritrarily chosen channel numbers we can use for adding input
   * devices to the OBS scene. That is, adding microphone audio to the
   * recordings.
   */
  private audioInputChannels = [2, 3, 4];

  /**
   * Array of input devices we are including in the source. This is not an
   * array of all the devices we know about.
   */
  private audioInputDevices: IInput[] = [];

  /**
   * Gets toggled if push to talk is enabled and when the hotkey for push to
   * talk is held down.
   */
  private inputDevicesMuted = false;

  /**
   * Some arbritrarily chosen channel numbers we can use for adding output
   * devices to the OBS scene. That is, adding speaker audio to the
   * recordings.
   */
  private audioOutputChannels = [5, 6, 7, 8, 9];

  /**
   * Array of output devices we are including in the source. This is not an
   * array of all the devices we know about.
   */
  private audioOutputDevices: IInput[] = [];

  /**
   * WaitQueue object for storing signalling from OBS. We only care about
   * start signals here which indicate the recording has started.
   */
  private startQueue = new WaitQueue<osn.EOutputSignal>();

  /**
   * WaitQueue object for storing signalling from OBS. We only care about
   * wrote signals here which indicate the video file has been written.
   */
  private wroteQueue = new WaitQueue<osn.EOutputSignal>();

  /**
   * Name we use to create and reference the preview display.
   */
  private previewName = 'preview';

  /**
   * Bool tracking if the preview exists yet.
   */
  private previewCreated = false;

  /**
   * Exists across a reconfigure.
   */
  private previewLocation: TPreviewPosition = {
    width: 0,
    height: 0,
    xPos: 0,
    yPos: 0,
  };

  /**
   * The image source to be used for the overlay, we create this
   * ahead of time regardless of if the user has the overlay enabled.
   */
  private overlayImageSource: IInput | undefined;

  /**
   * Faders are used to modify the volume of an input source. We keep a list
   * of them here as we need a fader per audio source so it's handy to have a
   * list for cleaning them up.
   */
  private faders: IFader[] = [];

  /**
   * Handle to the scene item for the overlay source. Handy for adding
   * and removing it later.
   */
  private overlaySceneItem: ISceneItem | undefined;

  /**
   * The state of OBS according to its signalling.
   */
  public obsState: ERecordingState = ERecordingState.Offline;

  /**
   * For easy checking if OBS has been initialized.
   */
  public obsInitialized = false;

  /**
   * For easy checking if OBS has been configured.
   */
  public obsConfigured = false;

  /**
   * Contructor.
   *
   * @param mainWindow main app window for IPC interaction
   */
  constructor(mainWindow: BrowserWindow) {
    console.info('[Recorder] Constructing recorder:', this.uuid);
    this.mainWindow = mainWindow;
    this.videoProcessQueue = new VideoProcessQueue(mainWindow);
    this.initializeOBS();
  }

  get isRecording() {
    return this._isRecording;
  }

  set isRecording(value) {
    this._isRecording = value;
  }

  /**
   * Create the bufferStorageDir if it doesn't already exist. Also
   * cleans it out for good measure.
   */
  private createRecordingDirs(bufferStoragePath: string) {
    if (bufferStoragePath === '') {
      console.error('[Recorder] bufferStorageDir not set');
      return;
    }

    if (!fs.existsSync(bufferStoragePath)) {
      console.info('[Recorder] Creating dir:', bufferStoragePath);
      fs.mkdirSync(bufferStoragePath);
    } else {
      console.info('[Recorder] Clean out buffer');
      this.cleanupBuffer(0);
    }
  }

  /**
   * Call through OSN to initialize OBS. This is slow and synchronous,
   * so use sparingly - it will block the main thread.
   */
  private initializeOBS() {
    console.info('[Recorder] Initializing OBS', this.uuid);

    try {
      osn.NodeObs.IPC.host(this.uuid);

      osn.NodeObs.SetWorkingDirectory(
        fixPathWhenPackaged(
          path.join(__dirname, '../../', 'node_modules', 'obs-studio-node')
        )
      );

      const initResult = osn.NodeObs.OBS_API_initAPI(
        'en-US',
        fixPathWhenPackaged(path.join(path.normalize(__dirname), 'osn-data')),
        '1.0.0',
        ''
      );

      if (initResult !== 0) {
        throw new Error(
          `OBS process initialization failed with code ${initResult}`
        );
      }
    } catch (e) {
      throw new Error(`Exception when initializing OBS process: ${e}`);
    }

    this.scene = osn.SceneFactory.create('WR Scene');
    osn.Global.setOutputSource(this.videoChannel, this.scene);
    this.createOverlayImageSource();

    this.obsInitialized = true;
    console.info('[Recorder] OBS initialized successfully');
  }

  /**
   * Configures OBS. This does a bunch of things that we need the
   * user to have setup their config for, which is why it's split out.
   */
  public configureBase(config: ObsBaseConfig) {
    const {
      bufferStoragePath,
      obsFPS,
      obsRecEncoder,
      obsKBitRate,
      obsOutputResolution,
    } = config;

    if (this.obsState !== ERecordingState.Offline) {
      throw new Error('[Recorder] OBS must be offline to do this');
    }

    this.bufferStorageDir = bufferStoragePath;
    this.createRecordingDirs(this.bufferStorageDir);
    this.resolution = obsOutputResolution as keyof typeof obsResolutions;
    const { height, width } = obsResolutions[this.resolution];

    osn.VideoFactory.videoContext = {
      fpsNum: obsFPS,
      fpsDen: 1,
      baseWidth: width,
      baseHeight: height,
      outputWidth: width,
      outputHeight: height,
      outputFormat: 2,
      colorspace: 2,
      range: 2,
      scaleType: 3,
      fpsType: 2,
    };

    if (!this.obsRecordingFactory) {
      this.obsRecordingFactory = osn.AdvancedRecordingFactory.create();
    }

    this.obsRecordingFactory.path = path.normalize(this.bufferStorageDir);
    this.obsRecordingFactory.format = 'mp4' as osn.ERecordingFormat;
    this.obsRecordingFactory.useStreamEncoders = false;
    this.obsRecordingFactory.overwrite = false;
    this.obsRecordingFactory.noSpace = false;

    // This function is defined here:
    //   (client) https://github.com/stream-labs/obs-studio-node/blob/staging/obs-studio-client/source/video-encoder.cpp
    //   (server) https://github.com/stream-labs/obs-studio-node/blob/staging/obs-studio-server/source/osn-video-encoder.cpp
    //
    // Ideally we'd pass the 3rd arg with all the settings, but it seems that
    // hasn't been implemented so we instead call .update() shortly after.
    this.obsRecordingFactory.videoEncoder = osn.VideoEncoderFactory.create(
      obsRecEncoder,
      'WR-video-encoder',
      {}
    );

    this.obsRecordingFactory.videoEncoder.update({
      rate_control: 'VBR',
      bitrate: obsKBitRate * 1000,
      max_bitrate: obsKBitRate * 1000,
    });

    // Not totally clear why AMF is a special case here. Theory is that as it
    // is a plugin to OBS (it's a seperate github repo), and the likes of the
    // nvenc/x264 encoders are native to OBS so have homogenized settings.
    if (obsRecEncoder === ESupportedEncoders.AMD_AMF_H264) {
      this.obsRecordingFactory.videoEncoder.update({
        'Bitrate.Peak': obsKBitRate * 1000,
      });
    }

    console.info(
      'Video encoder settings:',
      this.obsRecordingFactory.videoEncoder.settings
    );

    this.obsRecordingFactory.signalHandler = (signal) => {
      this.handleSignal(signal);
    };
  }

  private handleSignal(obsSignal: osn.EOutputSignal) {
    console.info('[Recorder] Got signal:', obsSignal);

    if (obsSignal.type !== 'recording') {
      console.info('[Recorder] No action needed on this signal');
      return;
    }

    switch (obsSignal.signal) {
      case EOBSOutputSignal.Start:
        this.startQueue.push(obsSignal);
        this.obsState = ERecordingState.Recording;
        this.updateStatusIcon(RecStatus.ReadyToRecord);
        break;

      case EOBSOutputSignal.Starting:
        this.obsState = ERecordingState.Starting;
        this.updateStatusIcon(RecStatus.ReadyToRecord);
        break;

      case EOBSOutputSignal.Stop:
        this.obsState = ERecordingState.Offline;
        this.updateStatusIcon(RecStatus.WaitingForWoW);
        break;

      case EOBSOutputSignal.Stopping:
        this.obsState = ERecordingState.Stopping;
        this.updateStatusIcon(RecStatus.WaitingForWoW);
        break;

      case EOBSOutputSignal.Wrote:
        this.wroteQueue.push(obsSignal);
        break;

      default:
        console.info('[Recorder] No action needed on this signal');
        break;
    }

    console.info('[Recorder] State is now: ', this.obsState);
  }

  /**
   * Configures the video source in OBS.
   */
  public configureVideoSources(config: ObsVideoConfig) {
    const { obsCaptureMode, monitorIndex, captureCursor } = config;

    if (this.scene === undefined || this.scene === null) {
      throw new Error('[Recorder] No scene');
    }

    if (this.videoSource) {
      this.videoSource.release();
      this.videoSource.remove();
      this.videoScaleFactor = { x: 1, y: 1 };
    }

    if (obsCaptureMode === 'monitor_capture') {
      this.videoSource = Recorder.createMonitorCaptureSource(
        monitorIndex,
        captureCursor
      );
    } else if (obsCaptureMode === 'game_capture') {
      this.videoSource = Recorder.createGameCaptureSource(captureCursor);
    } else if (obsCaptureMode === 'window_capture') {
      this.videoSource = Recorder.createWindowCaptureSource(captureCursor);
    } else {
      throw new Error(`[Recorder] Unexpected mode: ${obsCaptureMode}`);
    }

    this.videoSceneItem = this.scene.add(this.videoSource);

    if (this.videoSourceSizeInterval) {
      clearInterval(this.videoSourceSizeInterval);
    }

    this.watchVideoSourceSize();

    // Re-add the overlay so it doesnt end up underneath the game itself.
    const overlayCfg = getOverlayConfig(this.cfg);
    this.configureOverlaySource(overlayCfg);
  }

  /**
   * Creates a monitor capture source.
   */
  private static createMonitorCaptureSource(
    monitorIndex: number,
    captureCursor: boolean
  ) {
    console.info('[Recorder] Configuring OBS for Monitor Capture');

    const monitorCaptureSource = osn.InputFactory.create(
      'monitor_capture',
      'WR Monitor Capture'
    );

    const { settings } = monitorCaptureSource;
    settings.monitor = monitorIndex;
    settings.capture_cursor = captureCursor;

    monitorCaptureSource.update(settings);
    monitorCaptureSource.save();

    return monitorCaptureSource;
  }

  /**
   * Creates a game capture source.
   */
  private static createGameCaptureSource(captureCursor: boolean) {
    console.info('[Recorder] Configuring OBS for Game Capture');

    const gameCaptureSource = osn.InputFactory.create(
      'game_capture',
      'WR Game Capture'
    );

    const { settings } = gameCaptureSource;
    settings.capture_mode = 'window';
    settings.allow_transparency = true;
    settings.priority = 1;
    settings.capture_cursor = captureCursor;
    settings.window = 'World of Warcraft:GxWindowClass:Wow.exe';

    gameCaptureSource.update(settings);
    gameCaptureSource.save();

    return gameCaptureSource;
  }

  /**
   * Creates a window capture source.
   */
  private static createWindowCaptureSource(captureCursor: boolean) {
    console.info('[Recorder] Configuring OBS for Window Capture');

    const windowCaptureSource = osn.InputFactory.create(
      'window_capture',
      'WR Window Capture',
      {
        cursor: captureCursor,
        window: 'World of Warcraft:GxWindowClass:Wow.exe',
        // This corresponds to Windows Graphics Capture. The other mode "BITBLT" doesn't seem to work and
        // capture behind the WoW window. Not sure why, some googling suggested Windows theme issues.
        // See https://github.com/obsproject/obs-studio/blob/master/plugins/win-capture/window-capture.c#L70.
        method: 2,
      }
    );

    return windowCaptureSource;
  }

  /**
   * Creates an image source.
   */
  private createOverlayImageSource() {
    console.info('[Recorder] Create image source for chat overlay');

    const settings = {
      file: getAssetPath('poster', 'chat-cover.png'),
    };

    this.overlayImageSource = osn.InputFactory.create(
      'image_source',
      'WR Chat Overlay',
      settings
    );

    if (this.overlayImageSource === null) {
      console.error('[Recorder] Failed to create image source');
    }
  }

  /**
   * Set the configured audio sources ot the OBS scene. This is public
   * so it can be called externally when WoW is opened - see the Poller
   * class. This removes any previously configured sources.
   */
  public configureAudioSources(config: ObsAudioConfig) {
    this.removeAudioSources();
    uIOhook.removeAllListeners();
    this.mainWindow.webContents.send('updateMicStatus', MicStatus.NONE);

    const {
      audioInputDevices,
      audioOutputDevices,
      micVolume,
      speakerVolume,
      obsForceMono,
    } = config;

    const track1 = osn.AudioTrackFactory.create(160, 'track1');
    osn.AudioTrackFactory.setAtIndex(track1, 1);

    audioInputDevices
      .split(',')
      .filter((id) => id)
      .forEach((id) => {
        console.info('[Recorder] Adding input source', id);
        const obsSource = this.createOBSAudioSource(id, TAudioSourceType.input);

        const micFader = osn.FaderFactory.create(0);
        micFader.attach(obsSource);
        micFader.mul = micVolume;
        this.faders.push(micFader);

        this.audioInputDevices.push(obsSource);
      });

    if (this.audioInputDevices.length > this.audioInputChannels.length) {
      console.warn(
        '[Recorder] Too many audio input devices, configuring first',
        this.audioInputChannels.length
      );

      this.audioInputDevices = this.audioInputDevices.slice(
        0,
        this.audioInputChannels.length
      );
    }

    if (this.audioInputDevices.length !== 0 && config.pushToTalk) {
      this.mainWindow.webContents.send('updateMicStatus', MicStatus.MUTED);
    } else if (this.audioInputDevices.length !== 0) {
      this.mainWindow.webContents.send('updateMicStatus', MicStatus.LISTENING);
    }

    this.audioInputDevices.forEach((device) => {
      const index = this.audioInputDevices.indexOf(device);
      const channel = this.audioInputChannels[index];

      if (obsForceMono) {
        device.flags = ESourceFlags.ForceMono;
      }

      this.addAudioSource(device, channel);
    });

    if (config.pushToTalk) {
      this.audioInputDevices.forEach((device) => {
        device.muted = true;
      });

      this.inputDevicesMuted = true;

      const pttHandler = (
        fn: () => void,
        event: UiohookKeyboardEvent | UiohookMouseEvent
      ) => {
        const convertedEvent = convertUioHookEvent(event);

        if (isPushToTalkHotkey(config, convertedEvent)) {
          fn();
        }
      };

      /* eslint-disable prettier/prettier */
      uIOhook.on('keydown', (e) => pttHandler(() => this.unmuteInputDevices(), e));
      uIOhook.on('keyup', (e) => pttHandler(() => this.muteInputDevices(), e));
      uIOhook.on('mousedown', (e) => pttHandler(() => this.unmuteInputDevices(), e));
      uIOhook.on('mouseup', (e) => pttHandler(() => this.muteInputDevices(), e));
      /* eslint-enable prettier/prettier */
    }

    audioOutputDevices
      .split(',')
      .filter((id) => id)
      .forEach((id) => {
        console.info('[Recorder] Adding output source', id);

        const obsSource = this.createOBSAudioSource(
          id,
          TAudioSourceType.output
        );

        const speakerFader = osn.FaderFactory.create(0);
        speakerFader.attach(obsSource);
        speakerFader.mul = speakerVolume;
        this.faders.push(speakerFader);
        this.audioOutputDevices.push(obsSource);
      });

    if (this.audioOutputDevices.length > this.audioOutputChannels.length) {
      console.warn(
        '[Recorder] Too many audio output devices, configuring first',
        this.audioOutputChannels.length
      );

      this.audioOutputDevices = this.audioOutputDevices.slice(
        0,
        this.audioOutputChannels.length
      );
    }

    this.audioOutputDevices.forEach((device) => {
      const index = this.audioOutputDevices.indexOf(device);
      const channel = this.audioOutputChannels[index];
      this.addAudioSource(device, channel);
    });
  }

  /**
   * Remove all audio sources from the OBS scene. This is public
   * so it can be called externally when WoW is closed.
   */
  public removeAudioSources() {
    if (!this.obsInitialized) {
      throw new Error('[Recorder] OBS not initialized');
    }

    console.info('[Recorder] Removing OBS audio sources...');

    this.faders.forEach((fader) => {
      fader.detach();
      fader.destroy();
    });

    this.faders = [];

    this.audioInputDevices.forEach((device) => {
      const index = this.audioInputDevices.indexOf(device);
      const channel = this.audioInputChannels[index];
      this.removeAudioSource(device, channel);
      this.audioInputDevices.splice(index, 1);
    });

    this.audioOutputDevices.forEach((device) => {
      const index = this.audioOutputDevices.indexOf(device);
      const channel = this.audioOutputChannels[index];
      this.removeAudioSource(device, channel);
      this.audioOutputDevices.splice(index, 1);
    });
  }

  /**
   * Add a single audio source to the OBS scene.
   */
  private addAudioSource(obsInput: IInput, channel: number) {
    console.info(
      '[Recorder] Adding OBS audio source',
      obsInput.name,
      obsInput.id
    );

    if (!this.obsInitialized) {
      throw new Error('[Recorder] OBS not initialized');
    }

    if (channel <= 1 || channel >= 64) {
      throw new Error(`[Recorder] Invalid channel number ${channel}`);
    }

    osn.Global.setOutputSource(channel, obsInput);
  }

  /**
   * Remove a single audio source from the OBS scene.
   */
  private removeAudioSource(obsInput: IInput, channel: number) {
    if (!this.obsInitialized) {
      throw new Error('[Recorder] OBS not initialized');
    }

    console.info(
      '[Recorder] Removing OBS audio source',
      obsInput.name,
      obsInput.id
    );

    osn.Global.setOutputSource(channel, null as unknown as ISource);
    obsInput.release();
    obsInput.remove();
  }

  /**
   * Release all OBS resources and shut it down.
   */
  public shutdownOBS() {
    console.info('[Recorder] OBS shutting down', this.uuid);

    if (!this.obsInitialized) {
      console.info('[Recorder] OBS not initialized so not attempting shutdown');
    }

    if (this.videoSourceSizeInterval) {
      clearInterval(this.videoSourceSizeInterval);
    }

    if (this.overlayImageSource) {
      this.overlayImageSource.release();
      this.overlayImageSource.remove();
    }

    if (this.videoSource) {
      this.videoSource.release();
      this.videoSource.remove();
    }

    osn.Global.setOutputSource(1, null as unknown as ISource);

    if (this.obsRecordingFactory) {
      osn.AdvancedRecordingFactory.destroy(this.obsRecordingFactory);
      this.obsRecordingFactory = undefined;
    }

    this.wroteQueue.empty();
    this.wroteQueue.clearListeners();
    this.startQueue.empty();
    this.startQueue.clearListeners();

    try {
      osn.NodeObs.OBS_service_removeCallback();
      osn.NodeObs.IPC.disconnect();
    } catch (e) {
      throw new Error(`Exception shutting down OBS process: ${e}`);
    }

    this.obsInitialized = false;
    this.obsConfigured = false;
    console.info('[Recorder] OBS shut down successfully');
  }

  /**
   * Start recorder buffer. This starts OBS and records in 5 min chunks
   * to the buffer location.
   * @throws RecorderException if OBS failed to start
   */
  public startBuffer = async () => {
    console.info('[Recorder] Start recording buffer');

    if (!this.obsInitialized) {
      console.error('[Recorder] OBS not initialized');
      return;
    }

    await this.startOBS();
    this._recorderStartDate = new Date();

    // Some very specific timings can cause us to end up here with an
    // active timer, and we don't want to end up with two at all costs.
    // So cancel any. See issue 350.
    this.cancelBufferTimers();

    // We store off this timer as a member variable as we will cancel
    // it when a real game is detected.
    this._bufferRestartIntervalID = setInterval(() => {
      this.restartBuffer();
    }, 5 * 60 * 1000); // Five mins
  };

  /**
   * Stop recorder buffer.
   * @throws RecorderException if OBS fails to stop
   */
  public stopBuffer = async () => {
    console.info('[Recorder] Stop recording buffer');
    this.cancelBufferTimers();
    await this.stopOBS();
    this.cleanupBuffer(1);
  };

  /**
   * Restarts the buffer recording. Cleans the temp dir between stop/start.
   * @throws RecorderException if OBS failed to restart
   */
<<<<<<< HEAD
  private restartBuffer = async () => {
    console.log('[Recorder] Restart recording buffer');
=======
  restartBuffer = async () => {
    console.info('[Recorder] Restart recording buffer');
>>>>>>> eaecc219
    await this.stopOBS();
    await this.startOBS();
    this._recorderStartDate = new Date();
    this.cleanupBuffer(1);
  };

  /**
   * Cancel buffer timers. This can include any combination of:
   *  - _bufferRestartIntervalID: the interval on which we periodically restart the buffer
   */
  private cancelBufferTimers = () => {
    if (this._bufferRestartIntervalID) {
      console.info('[Recorder] Buffer restart interval cleared');
      clearInterval(this._bufferRestartIntervalID);
    }
  };

  /**
   * Start recording for real, this basically just cancels pending
   * buffer recording restarts.
   *
   * We don't need to actually start OBS recording as it's should already
   * be running.
   *
   * We do need to handle the case here that we're mid buffer restart and
   * OBS isn't in a Recording state but is about to be, so we will sleep
   * for a second and retry to avoid missing recordings if so.
   *
   * @throws A RecorderException if it failed to start
   */
  public async start() {
    console.info('[Recorder] Start recording by cancelling buffer restart');

    if (this.isOverruning) {
      console.info('[Recorder] Overrunning from last game');
      await this.overrunPromise;
      console.info('[Recorder] Finished with last game overrun');
    }

    let rdy = !this.isRecording && this.obsState === ERecordingState.Recording;
    let retries = 5;

    while (!rdy && retries > 1) {
      console.info('[Recorder] Not ready, will sleep and retry:', retries);
      // eslint-disable-next-line no-await-in-loop
      await asyncSleep(1000);
      rdy = !this.isRecording && this.obsState === ERecordingState.Recording;
      retries--;
    }

    if (!rdy) {
      throw new RecorderException('Exhausted attempts to start');
    }

    this.updateStatusIcon(RecStatus.Recording);
    this.cancelBufferTimers();
    this.isRecording = true;
  }

  /**
   * Stop recording, no-op if not already recording.
   *
   * @param {Activity} activity the details of the recording
   * @param {boolean} closedWow if wow has just been closed
   */
  public async stop(activity: Activity, closedWow = false) {
    console.info('[Recorder] Stop called');

    if (!this._isRecording) {
      throw new RecorderException('Stop recording called but not recording');
    }

    if (!this.obsRecordingFactory) {
      throw new RecorderException('Stop called but no recording factory');
    }

    // Set-up some state in preparation for awaiting out the overrun. This is
    // all to allow us to asynchronously delay an incoming start() call until we
    // are finished with the previous recording.
    const { overrun } = activity;
    console.info(`[Recorder] Stop recording after overrun: ${overrun}s`);
    const { promise, resolveHelper } = deferredPromiseHelper<void>();
    this.overrunPromise = promise;
    this.updateStatusIcon(RecStatus.Overruning);
    this.isOverruning = true;

    // Await for the specified overrun.
    await new Promise((resolve, _reject) =>
      setTimeout(resolve, 1000 * overrun)
    );

    // The ordering is crucial here, we don't want to call stopOBS more
    // than once in a row else we will crash the app. See issue 291.
    this._isRecording = false;
    await this.stopOBS();

    // Grab some details now before we start OBS again and they are forgotten.
    const bufferFile = this.obsRecordingFactory.lastFile();
    const relativeStart =
      (activity.startDate.getTime() - this._recorderStartDate.getTime()) / 1000;

    // Restart the buffer, it's important that we do this before we resolve the
    // overrun promise else we'll fail to start the following recording.
    if (!closedWow) {
      console.info('[Recorder] WoW not closed, so starting buffer');
      await this.startBuffer();
    }

    // Finally we can resolve the overrunPromise and allow any pending calls to
    // start() to go ahead.
    resolveHelper();
    this.isOverruning = false;

    // The remaining logic in this function adds the video to the process
    // queue. This should probably be run async so we can allow a pending
    // recording to start first, but it's a minor benefit so not bothering
    // just now.
    let metadata: Metadata | undefined;

    try {
      metadata = activity.getMetadata();
    } catch (error) {
      // We've failed to get the Metadata from the activity. Throw away the
      // video and log why. Example of when we hit this is on raid resets
      // where we don't have long enough to get a GUID for the player.
      let message;

      if (error instanceof Error) {
        message = error.message;
      } else {
        message = String(error);
      }

      console.warn(
        '[Recorder] Discarding video as failed to get Metadata:',
        message
      );
    }

    if (metadata !== undefined) {
      if (!bufferFile) {
        console.error(
          "[Recorder] Unable to get the last recording from OBS. Can't process video."
        );
        return;
      }

      this.videoProcessQueue.queueVideo(
        bufferFile,
        metadata,
        activity.getFileName(),
        relativeStart
      );
    }
  }

  /**
   * Force stop a recording, throwing it away entirely.
   * @throws RecorderException if OBS failed to stop
   */
  public async forceStop() {
    if (!this._isRecording) {
      return;
    }

    await this.stopOBS();
    this._isRecording = false;

    // Restart the buffer recording ready for next game.
    await this.startBuffer();
  }

  /**
   * Clean-up the buffer directory.
   * @params Number of files to leave.
   */
  private async cleanupBuffer(filesToLeave: number) {
    if (!this.bufferStorageDir) {
      console.info('[Recorder] Not attempting to clean-up');
      return;
    }

    // Sort newest to oldest
    const sortedBufferVideos = await getSortedVideos(this.bufferStorageDir);
    if (!sortedBufferVideos || sortedBufferVideos.length === 0) return;

    const videosToDelete = sortedBufferVideos.slice(filesToLeave);

    await Promise.all(
      videosToDelete.map(async (video) => {
        await deleteVideo(video.name);
      })
    );
  }

  /**
   * Tell OBS to start recording, and assert it signals that it has.
   * @throws RecorderException if OBS didn't start in time
   */
  private async startOBS() {
    console.info('[Recorder] Start OBS called');

    if (!this.obsRecordingFactory) {
      console.warn('[Recorder] StartOBS called but no recording factory');
      return;
    }

    if (this.obsState !== ERecordingState.Offline) {
      console.warn(
        `[Recorder] OBS can't start, current state is: ${this.obsState}`
      );
      return;
    }

    this.obsRecordingFactory.start();

    // Wait up to 30 seconds for OBS to signal it has started recording.
    await Promise.race([
      this.startQueue.shift(),
      Recorder.rejectionTimer(30, 'Timeout waiting for OBS to start'),
    ]);

    this.startQueue.empty();
    console.info('[Recorder] Start signal received from signal queue');
  }

  /**
   * Tell OBS to stop recording, and assert it signals that it has.
   * @throws RecorderException if OBS didn't stop in time
   */
  private async stopOBS() {
    console.info('[Recorder] Stop OBS called');

    if (!this.obsRecordingFactory) {
      console.warn('[Recorder] stopOBS called but no recording factory');
      return;
    }

    if (this.obsState !== ERecordingState.Recording) {
      console.warn(
        `[Recorder] OBS can't stop, current state is: ${this.obsState}`
      );
      return;
    }

    this.obsRecordingFactory.stop();

    // Wait up to 30 seconds for OBS to signal it has wrote the file,
    // otherwise, throw an exception.
    await Promise.race([
      this.wroteQueue.shift(),
      Recorder.rejectionTimer(30, 'Timeout waiting for OBS to stop'),
    ]);

    this.wroteQueue.empty();
    console.info('[Recorder] Wrote signal received from signal queue');
  }

  /**
   * Helper method returning a promise that will reject after a timer expires.
   * @param s seconds before rejection
   * @param msg string to reject with
   */
  private static async rejectionTimer(s: number, msg: string) {
    return new Promise((_resolve, reject) =>
      setTimeout(() => reject(new RecorderException(msg)), s * 1000)
    );
  }

  /**
   * Get a list of the audio input devices. Used by the settings to populate
   * the list of devices for user selection.
   */
  public getInputAudioDevices() {
    if (!this.obsInitialized) {
      throw new Error('[Recorder] OBS not initialized');
    }

    const inputDevices =
      osn.NodeObs.OBS_settings_getInputAudioDevices() as IOBSDevice[];

    return inputDevices.filter((v) => v.id !== 'default');
  }

  /**
   * Get a list of the audio output devices. Used by the settings to populate
   * the list of devices for user selection.
   */
  public getOutputAudioDevices() {
    if (!this.obsInitialized) {
      throw new Error('[Recorder] OBS not initialized');
    }

    const outputDevices =
      osn.NodeObs.OBS_settings_getOutputAudioDevices() as IOBSDevice[];

    return outputDevices.filter((v) => v.id !== 'default');
  }

  /**
   * Create an OBS audio source.
   */
  private createOBSAudioSource(id: string, type: TAudioSourceType) {
    console.info('[Recorder] Creating OBS audio source', id, type);

    if (!this.obsInitialized) {
      throw new Error('[Recorder] OBS not initialized');
    }

    return osn.InputFactory.create(
      type,
      type === TAudioSourceType.input ? 'mic-audio' : 'desktop-audio',
      { device_id: id }
    );
  }

  /**
   * Return an array of all the encoders available to OBS.
   */
  public getAvailableEncoders() {
    console.info('[Recorder] Getting available encoders');

    if (!this.obsInitialized) {
      throw new Error('[Recorder] OBS not initialized');
    }

    const encoders = osn.VideoEncoderFactory.types();
    console.info('[Recorder]', encoders);

    return encoders;
  }

  /**
   * Set up an interval to run the scaleVideoSourceSize function, and run it
   * upfront.
   */
  private watchVideoSourceSize() {
    if (!this.obsInitialized) {
      throw new Error('[Recorder] OBS not initialized');
    }

    if (this.videoSourceSizeInterval) {
      clearInterval(this.videoSourceSizeInterval);
    }

    this.videoSourceSizeInterval = setInterval(() => {
      this.scaleVideoSourceSize();
    }, 2000);
  }

  /**
   * Watch the video input source for size changes. This only matters for
   * doing game capture on a windowed instance of WoW, such that we'll scale
   * it to the size of the output video if it's resized by the player.
   */
  private scaleVideoSourceSize() {
    if (!this.videoSource) {
      throw new Error('[Recorder] videoSource was undefined');
    }

    if (!this.videoSceneItem) {
      throw new Error('[Recorder] videoSceneItem was undefined');
    }

    if (this.videoSource.width === 0 || this.videoSource.height === 0) {
      // This happens often, suspect it's before OBS gets a hook into a game capture process.
      return;
    }

    const { width, height } = obsResolutions[this.resolution];

    const xScaleFactor =
      Math.round((width / this.videoSource.width) * 100) / 100;

    const yScaleFactor =
      Math.round((height / this.videoSource.height) * 100) / 100;

    const newScaleFactor = { x: xScaleFactor, y: yScaleFactor };

    if (!isEqual(this.videoScaleFactor, newScaleFactor)) {
      console.info(
        '[Recorder] Rescaling from',
        this.videoScaleFactor,
        'to',
        newScaleFactor
      );

      this.videoScaleFactor = newScaleFactor;
      this.videoSceneItem.scale = newScaleFactor;
    }
  }

  private updateStatusIcon(status: RecStatus) {
    this.mainWindow.webContents.send('updateRecStatus', status);
  }

  createPreview() {
    console.info('[Recorder] Creating preview');

    if (this.scene === undefined) {
      console.error('[Recorder] Scene undefined so not creating preview');
      return;
    }

    if (this.previewCreated) {
      console.warn('[Recorder] Preview display already exists');
      return;
    }

    osn.NodeObs.OBS_content_createSourcePreviewDisplay(
      this.mainWindow.getNativeWindowHandle(),
      this.scene.name,
      this.previewName
    );

    osn.NodeObs.OBS_content_setShouldDrawUI(this.previewName, false);
    osn.NodeObs.OBS_content_setPaddingSize(this.previewName, 0);
    osn.NodeObs.OBS_content_setPaddingColor(this.previewName, 0, 0, 0);

    this.previewCreated = true;
  }

  public hidePreview() {
    if (!this.previewCreated) {
      console.warn('[Recorder] Preview display not created');
      return;
    }

    // I'd love to make OBS_content_destroyDisplay work here but I've not managed
    // so far. This is a hack to "hide" it by moving it off screen.
    this.previewLocation.xPos = 50000;
    this.previewLocation.yPos = 50000;

    osn.NodeObs.OBS_content_moveDisplay(
      this.previewName,
      this.previewLocation.xPos,
      this.previewLocation.yPos
    );
  }

  /**
   * Show the scene preview on the UI, taking the location and dimensions as
   * input. We scale to match the monitor scaling here too else the preview
   * will be misplaced (see issue 397).
   */
  public showPreview(
    width: number,
    height: number,
    xPos: number,
    yPos: number
  ) {
    if (!this.previewCreated) {
      console.info('[Recorder] Preview display not yet created, creating...');
      this.createPreview();
    }

    if (!this.previewCreated) {
      console.error('[Recorder] Preview display still does not exist');
      return;
    }

    const winBounds = this.mainWindow.getBounds();

    const currentScreen = screen.getDisplayNearestPoint({
      x: winBounds.x,
      y: winBounds.y,
    });

    const { scaleFactor } = currentScreen;
    this.previewLocation = { width, height, xPos, yPos };

    osn.NodeObs.OBS_content_resizeDisplay(
      this.previewName,
      width * scaleFactor,
      height * scaleFactor
    );

    osn.NodeObs.OBS_content_moveDisplay(
      this.previewName,
      xPos * scaleFactor,
      yPos * scaleFactor
    );
  }

  /**
   * Show the preview on the UI, only if we already know the location and
   * dimensions.
   */
  public showPreviewMemory() {
    if (this.previewLocation !== undefined) {
      const { width, height, xPos, yPos } = this.previewLocation;
      this.showPreview(width, height, xPos, yPos);
    }
  }

  /**
   * Apply a chat overlay to the scene.
   */
  public configureOverlaySource(config: ObsOverlayConfig) {
    const {
      chatOverlayEnabled,
      chatOverlayWidth,
      chatOverlayHeight,
      chatOverlayXPosition,
      chatOverlayYPosition,
    } = config;

    if (this.scene === undefined || this.overlayImageSource === undefined) {
      console.error(
        '[Recorder] Not applying overlay as scene or image source undefined',
        this.scene,
        this.overlayImageSource
      );

      return;
    }

    if (this.overlaySceneItem !== undefined) {
      this.overlaySceneItem.remove();
    }

    if (!chatOverlayEnabled) {
      return;
    }

    // This is the height of the chat overlay image, a bit ugly
    // to have it hardcoded here, but whatever.
    const baseWidth = 5000;
    const baseHeight = 2000;

    const toCropX = (baseWidth - chatOverlayWidth) / 2;
    const toCropY = (baseHeight - chatOverlayHeight) / 2;

    const overlaySettings: ISceneItemInfo = {
      name: 'overlay',
      crop: {
        left: toCropX,
        right: toCropX,
        top: toCropY,
        bottom: toCropY,
      },
      scaleX: 1,
      scaleY: 1,
      visible: true,
      x: chatOverlayXPosition,
      y: chatOverlayYPosition,
      rotation: 0,
      streamVisible: true,
      recordingVisible: true,
      scaleFilter: 0,
      blendingMode: 0,
    };

    this.overlaySceneItem = this.scene.add(
      this.overlayImageSource,
      overlaySettings
    );
  }

  private muteInputDevices() {
    if (this.inputDevicesMuted) {
      return;
    }

    this.audioInputDevices.forEach((device) => {
      device.muted = true;
    });

    this.inputDevicesMuted = true;
    this.mainWindow.webContents.send('updateMicStatus', MicStatus.MUTED);
  }

  private unmuteInputDevices() {
    if (!this.inputDevicesMuted) {
      return;
    }

    this.audioInputDevices.forEach((device) => {
      device.muted = false;
    });

    this.inputDevicesMuted = false;
    this.mainWindow.webContents.send('updateMicStatus', MicStatus.LISTENING);
  }
}<|MERGE_RESOLUTION|>--- conflicted
+++ resolved
@@ -900,13 +900,8 @@
    * Restarts the buffer recording. Cleans the temp dir between stop/start.
    * @throws RecorderException if OBS failed to restart
    */
-<<<<<<< HEAD
-  private restartBuffer = async () => {
-    console.log('[Recorder] Restart recording buffer');
-=======
-  restartBuffer = async () => {
+  public restartBuffer = async () => {
     console.info('[Recorder] Restart recording buffer');
->>>>>>> eaecc219
     await this.stopOBS();
     await this.startOBS();
     this._recorderStartDate = new Date();
